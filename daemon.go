--- conflicted
+++ resolved
@@ -119,11 +119,7 @@
 
 func (d *Daemon) PowerOffNode(label string, token *Token) error {
 	err := d.usingNodeWithToken(label, token, func(n *Node) error {
-<<<<<<< HEAD
-		return n.OBM.PowerOn()
-=======
 		return n.OBM.PowerOff()
->>>>>>> 1aa71a37
 	})
 	if err != nil {
 		return err
